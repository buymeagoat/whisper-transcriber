import subprocess
import sys
import os

from sqlalchemy import inspect, create_engine
from sqlalchemy.orm import sessionmaker
from api.models import Base
from api.utils.logger import get_logger

DB_PATH = os.getenv("DB", "api/jobs.db")
DATABASE_URL = f"sqlite:///{DB_PATH}"
engine = create_engine(DATABASE_URL, connect_args={"check_same_thread": False})
SessionLocal = sessionmaker(bind=engine)

log = get_logger("orm")

<<<<<<< HEAD

=======
>>>>>>> 61997931
def validate_or_initialize_database():
    log.info("Bootstrapping database...")

    # ── Step 1: Create DB file if missing ──
    if not os.path.exists(DB_PATH):
        log.info("jobs.db does not exist — creating empty file.")
        open(DB_PATH, "a").close()

    # ── Step 2: Run Alembic migrations ──
    log.info("Running Alembic migrations to ensure schema is current...")
    try:
        subprocess.run(["alembic", "upgrade", "head"], check=True)
        log.info("Alembic migrations applied successfully.")
    except subprocess.CalledProcessError as e:
        log.critical(f"Alembic failed to apply migrations: {e}")
        log.critical(f"Alembic error: {e}")
        sys.exit(1)

    # ── Step 3: Validate expected tables exist ──
    inspector = inspect(engine)
    expected = set(Base.metadata.tables.keys())
    actual = set(inspector.get_table_names())

    if not expected.issubset(actual):
        log.critical(f"Schema mismatch: expected {expected}, found {actual}")
        log.critical("Schema invalid or incomplete.")
        sys.exit(1)

    # ── Step 4: Success ──
    log.info("Database bootstrapping complete — schema verified.")<|MERGE_RESOLUTION|>--- conflicted
+++ resolved
@@ -14,10 +14,6 @@
 
 log = get_logger("orm")
 
-<<<<<<< HEAD
-
-=======
->>>>>>> 61997931
 def validate_or_initialize_database():
     log.info("Bootstrapping database...")
 
